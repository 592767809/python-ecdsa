--- conflicted
+++ resolved
@@ -42,27 +42,22 @@
 
 
 # https://tools.ietf.org/html/rfc6979#section-3.2
-<<<<<<< HEAD
-def generate_k(order, secexp, hash_func, data, retry_gen=0):
-=======
-def generate_k(order, secexp, hash_func, data, extra_entropy=b''):
->>>>>>> d2b391af
+def generate_k(order, secexp, hash_func, data, retry_gen=0, extra_entropy=b''):
     '''
         order - order of the DSA generator used in the signature
         secexp - secure exponent (private key) in numeric form
         hash_func - reference to the same hash function used for generating hash
         data - hash in binary form of the signing data
-<<<<<<< HEAD
         retry_gen - int - how many good 'k' values to skip before returning
-=======
-        extra_entropy - extra added data in binary form as per section-3.6 of rfc6979
->>>>>>> d2b391af
+        extra_entropy - extra added data in binary form as per section-3.6 of
+            rfc6979
     '''
 
     qlen = bit_length(order)
     holen = hash_func().digest_size
     rolen = (qlen + 7) / 8
-    bx = number_to_string(secexp, order) + bits2octets(data, order) + extra_entropy
+    bx = number_to_string(secexp, order) + bits2octets(data, order) + \
+        extra_entropy
 
     # Step B
     v = b('\x01') * holen
